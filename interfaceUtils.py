# ! /usr/bin/python3
"""### Provide tools for placing and getting blocks and more.

This module contains functions to:
* Request the build area as defined in-world
* Run Minecraft commands
* Get the name of a block at a particular coordinate
* Place blocks in the world
"""
__all__ = ['requestBuildArea', 'runCommand',
           'setBlock', 'getBlock',
           'placeBlockBatched', 'sendBlocks']
__author__ = "Nils Gawlik <nilsgawlik@gmx.de>"
__date__ = "11 March 2021"
# __version__
__credits__ = "Nils Gawlick for being awesome and creating the framework" + \
    "Flashing Blinkenlights for general improvements"

import warnings

import requests
from requests.exceptions import ConnectionError

class Interface():
    """**Provides tools for interacting with the HTML interface**.

    All function parameters and returns are in local coordinates.
    """

    def __init__(self, offset=(0, 0, 0), buffering=False, bufferlimit=4096):
        self.offset = offset
        self.__buffering = False
        self.bufferlimit = 4096
        self.buffer = []

    def __del__(self):
        self.sendBlocks()

    def requestBuildArea(self):
        """**Return the building area**."""
        response = requests.get('http://localhost:9000/buildarea')
        if response.ok:
            buildArea = response.json()
            if buildArea != -1:
                x1 = buildArea["xFrom"]
                z1 = buildArea["zFrom"]
                x2 = buildArea["xTo"]
                z2 = buildArea["zTo"]
                buildArea = (*self.global2local(x1, None, z1),
                             *self.global2local(x2 - x1, None, z2 - z1))
            return buildArea
        else:
            print(response.text)
            return -1

    def getBlock(self, x, y, z):
        """**Return the name of a block in the world**."""
        x, y, z = self.local2global(x, y, z)

        url = 'http://localhost:9000/blocks?x={}&y={}&z={}'.format(x, y, z)
        try:
            response = requests.get(url)
        except ConnectionError:
            return "minecraft:void_air"
        return response.text

    def fill(self, x1, y1, z1, x2, y2, z2, str):
        x1, y1, z1 = self.local2global(x1, y1, z1)
        x2, y2, z2 = self.local2global(x2, y2, z2)
        xlo, ylo, zlo = min(x1, x2), min(y1, y2), min(z1, z2)
        xhi, yhi, zhi = max(x1, x2), max(y1, y2), max(z1, z2)

        for x in range(xlo, xhi + 1):
            for y in range(ylo, yhi + 1):
                for z in range(zlo, zhi + 1):
                    self.setBlock(x, y, z, str)

    def setBlock(self, x, y, z, str):
        """**Place a block in the world depending on buffer activation**."""
        if self.__buffering:
            self.placeBlockBatched(x, y, z, str, self.bufferlimit)
        else:
            self.placeBlock(x, y, z, str)

    def placeBlock(self, x, y, z, str):
        """**Place a single block in the world**."""
        x, y, z = self.local2global(x, y, z)

        url = 'http://localhost:9000/blocks?x={}&y={}&z={}'.format(x, y, z)
        try:
            response = requests.put(url, str)
        except ConnectionError:
            return "0"
        return response.text

    # ----------------------------------------------------- block buffers

    def toggleBuffer(self):
        """**Activates or deactivates the buffer function safely**."""
        self.Buffering = not self.Buffering
        return self.Buffering

    @property
    def Buffering(self):
        return self.__buffering

    @Buffering.setter
    def Buffering(self, value):
        self.__buffering = value
        if self.__buffering:
            print("Buffering has been activated.")
        else:
            self.sendBlocks()
            print("Buffering has been deactivated.")

    def placeBlockBatched(self, x, y, z, str, limit=50):
        """**Place a block in the buffer and send once limit is exceeded**."""
        x, y, z = self.local2global(x, y, z)

        self.buffer.append((x, y, z, str))
        if len(self.buffer) >= limit:
            return self.sendBlocks()
        else:
            return None

    def sendBlocks(self, x=0, y=0, z=0, retries=5):
        """**Send the buffer to the server and clear it**.

        Since the buffer contains global coordinates
            no conversion takes place in this function
        """
        url = 'http://localhost:9000/blocks?x={}&y={}&z={}'.format(x, y, z)
        body = str.join("\n", ['{} {} {} {}'.format(*bp)
                               for bp in self.buffer])
        try:
            response = requests.put(url, body)
            self.buffer = []
            return response.text
        except ConnectionError as e:
            print("Request failed: {} Retrying ({} left)".format(e, retries))
            if retries > 0:
                return self.sendBlocks(x, y, z, retries - 1)

    # ----------------------------------------------------- utility functions

    def local2global(self, x, y, z):
        result = []
        if x is not None:
            result.append(x + self.offset[0])
        if y is not None:
            result.append(y + self.offset[1])
        if z is not None:
            result.append(z + self.offset[2])
        return result

    def global2local(self, x, y, z):
        result = []
        if x is not None:
            result.append(x - self.offset[0])
        if y is not None:
            result.append(y - self.offset[1])
        if z is not None:
            result.append(z - self.offset[2])
        return result


def runCommand(command):
    """**Run a Minecraft command in the world**."""
    url = 'http://localhost:9000/command'
    try:
        response = requests.post(url, bytes(command, "utf-8"))
    except ConnectionError:
        return "connection error"
    return response.text


# ========================================================= DEPRACATED


def requestBuildArea():
    """**Return the building area (deprecated)**."""
    warnings.warn("Please use the Interface class.", DeprecationWarning)

    response = requests.get('http://localhost:9000/buildarea')
    if response.ok:
        return response.json()
    else:
        print(response.text)
        return -1


# --------------------------------------------------------- get/set block


def getBlock(x, y, z):
<<<<<<< HEAD
    """**Return the name of a block in the world (deprecated)**."""
    warnings.warn("Please use the Interface class.", DeprecationWarning)

    url = 'http://localhost:9000/blocks?x={}&y={}&z={}'.format(x, y, z)
=======
    """**Returns the namespaced id of a block in the world.**"""
    url = f'http://localhost:9000/blocks?x={x}&y={y}&z={z}'
    # print(url)
>>>>>>> 43e689cf
    try:
        response = requests.get(url)
    except ConnectionError:
        return "minecraft:void_air"
    return response.text


def setBlock(x, y, z, str):
<<<<<<< HEAD
    """**Place a block in the world (deprecated)**."""
    warnings.warn("Please use the Interface class.", DeprecationWarning)

    url = 'http://localhost:9000/blocks?x={}&y={}&z={}'.format(x, y, z)
=======
    """**Places a block in the world.**"""
    url = f'http://localhost:9000/blocks?x={x}&y={y}&z={z}'
    # print('setting block {} at {} {} {}'.format(str, x, y, z))
>>>>>>> 43e689cf
    try:
        response = requests.put(url, str)
    except ConnectionError:
        return "0"
    return response.text


# --------------------------------------------------------- block buffers

blockBuffer = []


def placeBlockBatched(x, y, z, str, limit=50):
    """**Place block in buffer and send once limit exceeded (deprecated)**."""
    warnings.warn("Please use the Interface class.", DeprecationWarning)
    global blockBuffer

    blockBuffer.append((x, y, z, str))
    if len(blockBuffer) >= limit:
        return sendBlocks(0, 0, 0)
    else:
        return None


def sendBlocks(x=0, y=0, z=0, retries=5):
    """**Send the buffer to the server and clears it (deprecated)**."""
    warnings.warn("Please use the Interface class.", DeprecationWarning)
    global blockBuffer
<<<<<<< HEAD

    url = 'http://localhost:9000/blocks?x={}&y={}&z={}'.format(x, y, z)
    body = str.join("\n", ['~{} ~{} ~{} {}'.format(*bp) for bp in blockBuffer])
=======
    body = str.join("\n", ['~{} ~{} ~{} {}'.format(*bp) for bp in blockBuffer])
    url = f'http://localhost:9000/blocks?x={x}&y={y}&z={z}'
>>>>>>> 43e689cf
    try:
        response = requests.put(url, body)
        blockBuffer = []
        return response.text
    except ConnectionError as e:
        print(f"Request failed: {e} Retrying ({retries} left)")
        if retries > 0:
            return sendBlocks(x, y, z, retries - 1)<|MERGE_RESOLUTION|>--- conflicted
+++ resolved
@@ -193,16 +193,10 @@
 
 
 def getBlock(x, y, z):
-<<<<<<< HEAD
     """**Return the name of a block in the world (deprecated)**."""
     warnings.warn("Please use the Interface class.", DeprecationWarning)
 
-    url = 'http://localhost:9000/blocks?x={}&y={}&z={}'.format(x, y, z)
-=======
-    """**Returns the namespaced id of a block in the world.**"""
     url = f'http://localhost:9000/blocks?x={x}&y={y}&z={z}'
-    # print(url)
->>>>>>> 43e689cf
     try:
         response = requests.get(url)
     except ConnectionError:
@@ -211,16 +205,10 @@
 
 
 def setBlock(x, y, z, str):
-<<<<<<< HEAD
     """**Place a block in the world (deprecated)**."""
     warnings.warn("Please use the Interface class.", DeprecationWarning)
 
-    url = 'http://localhost:9000/blocks?x={}&y={}&z={}'.format(x, y, z)
-=======
-    """**Places a block in the world.**"""
     url = f'http://localhost:9000/blocks?x={x}&y={y}&z={z}'
-    # print('setting block {} at {} {} {}'.format(str, x, y, z))
->>>>>>> 43e689cf
     try:
         response = requests.put(url, str)
     except ConnectionError:
@@ -249,14 +237,8 @@
     """**Send the buffer to the server and clears it (deprecated)**."""
     warnings.warn("Please use the Interface class.", DeprecationWarning)
     global blockBuffer
-<<<<<<< HEAD
-
-    url = 'http://localhost:9000/blocks?x={}&y={}&z={}'.format(x, y, z)
-    body = str.join("\n", ['~{} ~{} ~{} {}'.format(*bp) for bp in blockBuffer])
-=======
     body = str.join("\n", ['~{} ~{} ~{} {}'.format(*bp) for bp in blockBuffer])
     url = f'http://localhost:9000/blocks?x={x}&y={y}&z={z}'
->>>>>>> 43e689cf
     try:
         response = requests.put(url, body)
         blockBuffer = []
